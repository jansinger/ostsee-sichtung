{
	"name": "ostsee-tiere",
	"private": true,
	"version": "1.0.0",
	"description": "Ostsee-Tiere - Marine animal sighting reporting platform for the Baltic Sea",
	"type": "module",
	"scripts": {
		"dev": "vite dev",
		"build": "svelte-kit sync && vite build",
		"preview": "vite preview",
		"prepare": "husky",
		"check": "svelte-kit sync && svelte-check --tsconfig ./tsconfig.json",
		"check:watch": "svelte-kit sync && svelte-check --tsconfig ./tsconfig.json --watch",
		"format": "prettier --write .",
		"format:check": "prettier --check .",
		"lint": "eslint . --config eslint.config.js",
		"lint:fix": "eslint . --fix --config eslint.config.js",
		"lint:debug": "eslint . --config eslint.config.js --debug",
		"audit": "npm audit --audit-level=moderate",
		"type-check": "tsc --noEmit",
		"commit": "git-cz",
		"commit:signed": "git-cz -S",
		"release": "semantic-release",
		"release:dry-run": "semantic-release --dry-run",
		"test:unit": "vitest",
		"test:unit:watch": "vitest --watch",
		"test": "npm run test:quick",
		"test:quick": "npm run lint && npm run test:unit -- --run && npm run test:e2e",
		"test:production": "npm run type-check:production && npm run lint && npm run test:unit -- --run && npm run test:e2e",
		"type-check:production": "tsc --noEmit --project tsconfig.production.json",
		"test:e2e": "playwright test",
		"db:start": "docker compose up -d",
		"db:stop": "docker compose down",
		"db:push": "drizzle-kit push",
		"db:migrate": "drizzle-kit migrate",
		"db:studio": "drizzle-kit studio"
	},
	"config": {
		"commitizen": {
			"path": "cz-conventional-changelog"
		}
	},
	"devDependencies": {
<<<<<<< HEAD
		"@commitlint/cli": "^19.8.1",
		"@commitlint/config-conventional": "^19.8.1",
		"@eslint/compat": "^1.3.1",
=======
		"@eslint/compat": "^1.3.2",
>>>>>>> b01d4424
		"@eslint/js": "^9.18.0",
		"@fontsource/inter": "^5.2.6",
		"@fontsource/roboto": "^5.2.6",
		"@playwright/test": "^1.54.1",
		"@semantic-release/changelog": "^6.0.3",
		"@semantic-release/exec": "^7.1.0",
		"@semantic-release/git": "^10.0.1",
		"@semantic-release/github": "^11.0.4",
		"@semantic-release/npm": "^12.0.2",
		"@sveltejs/adapter-vercel": "^5.8.2",
		"@sveltejs/kit": "^2.30.0",
		"@sveltejs/vite-plugin-svelte": "^6.1.2",
		"@tailwindcss/forms": "^0.5.10",
		"@tailwindcss/typography": "^0.5.16",
		"@tailwindcss/vite": "^4.1.12",
		"@types/node": "^22.17.1",
		"@vercel/blob": "^1.1.1",
		"@vitest/browser": "^3.2.3",
		"commitizen": "^4.3.1",
		"cz-conventional-changelog": "^3.3.0",
		"daisyui": "^5.0.50",
		"drizzle-kit": "^0.31.4",
		"eslint": "^9.33.0",
		"eslint-config-prettier": "^10.1.8",
		"eslint-plugin-svelte": "^3.11.0",
		"globals": "^16.3.0",
<<<<<<< HEAD
		"husky": "^9.1.7",
		"pino": "^9.8.0",
=======
		"pino": "^9.9.0",
>>>>>>> b01d4424
		"pino-pretty": "^13.1.1",
		"playwright": "^1.53.0",
		"prettier": "^3.6.2",
		"prettier-plugin-svelte": "^3.4.0",
		"prettier-plugin-tailwindcss": "^0.6.14",
<<<<<<< HEAD
		"semantic-release": "^24.2.7",
		"svelte": "^5.37.1",
=======
		"svelte": "^5.38.1",
>>>>>>> b01d4424
		"svelte-check": "^4.3.0",
		"tailwindcss": "^4.1.12",
		"typescript": "^5.8.3",
		"typescript-eslint": "^8.38.0",
		"vite": "^7.1.2",
		"vite-plugin-devtools-json": "^0.4.1",
		"vitest": "^3.2.3",
		"vitest-browser-svelte": "^0.1.0"
	},
	"dependencies": {
		"@paralleldrive/cuid2": "^2.2.2",
		"@steeze-ui/lucide-icons": "^1.4.1",
		"@steeze-ui/svelte-icon": "^1.6.2",
		"@turf/boolean-point-in-polygon": "^7.2.0",
		"@turf/helpers": "^7.2.0",
		"@vitejs/plugin-basic-ssl": "^2.1.0",
		"drizzle-orm": "^0.44.4",
		"exifr": "^7.1.3",
		"flowbite-svelte-icons": "^2.2.1",
		"geojson-rbush": "^3.2.0",
		"jsonwebtoken": "^9.0.2",
		"jwks-rsa": "^3.2.0",
		"ol": "^10.6.1",
		"postgres": "^3.4.7",
		"rbush": "^4.0.1",
		"svelte-forms-lib": "^2.0.1",
		"tailwind-variants": "^2.1.0",
		"yup": "^1.6.1"
	}
}<|MERGE_RESOLUTION|>--- conflicted
+++ resolved
@@ -41,13 +41,9 @@
 		}
 	},
 	"devDependencies": {
-<<<<<<< HEAD
 		"@commitlint/cli": "^19.8.1",
 		"@commitlint/config-conventional": "^19.8.1",
-		"@eslint/compat": "^1.3.1",
-=======
 		"@eslint/compat": "^1.3.2",
->>>>>>> b01d4424
 		"@eslint/js": "^9.18.0",
 		"@fontsource/inter": "^5.2.6",
 		"@fontsource/roboto": "^5.2.6",
@@ -74,23 +70,15 @@
 		"eslint-config-prettier": "^10.1.8",
 		"eslint-plugin-svelte": "^3.11.0",
 		"globals": "^16.3.0",
-<<<<<<< HEAD
 		"husky": "^9.1.7",
-		"pino": "^9.8.0",
-=======
 		"pino": "^9.9.0",
->>>>>>> b01d4424
 		"pino-pretty": "^13.1.1",
 		"playwright": "^1.53.0",
 		"prettier": "^3.6.2",
 		"prettier-plugin-svelte": "^3.4.0",
 		"prettier-plugin-tailwindcss": "^0.6.14",
-<<<<<<< HEAD
 		"semantic-release": "^24.2.7",
-		"svelte": "^5.37.1",
-=======
 		"svelte": "^5.38.1",
->>>>>>> b01d4424
 		"svelte-check": "^4.3.0",
 		"tailwindcss": "^4.1.12",
 		"typescript": "^5.8.3",
